from dataclasses import field
from typing import Tuple, Any

import jax
from flax import struct
import jax.numpy as jnp


@struct.dataclass
class Inventory:
    wood: int
    stone: int
    coal: int
    iron: int
    diamond: int
    sapling: int
    pickaxe: int
    sword: int
    bow: int
    arrows: int
    armour: jnp.ndarray
    torches: int
    ruby: int
    sapphire: int
    potions: jnp.ndarray
    books: int


@struct.dataclass
class Mobs:
    position: jnp.ndarray
    health: jnp.ndarray
    mask: jnp.ndarray
    attack_cooldown: jnp.ndarray
    type_id: jnp.ndarray


@struct.dataclass
class EnvState:
    env_id: int
    map: jnp.ndarray
    item_map: jnp.ndarray
    mob_map: jnp.ndarray
    light_map: jnp.ndarray
    down_ladders: jnp.ndarray
    up_ladders: jnp.ndarray
    chests_opened: jnp.ndarray
    monsters_killed: jnp.ndarray

    player_position: jnp.ndarray
    player_level: int
    player_direction: int
    # Initial coordinates of the player at start of the episode
    player_starting_position: jnp.ndarray

    # Intrinsics
    player_health: float
    player_food: int
    player_drink: int
    player_energy: int
    player_mana: int
    is_sleeping: bool
    is_resting: bool

    # Second order intrinsics
    player_recover: float
    player_hunger: float
    player_thirst: float
    player_fatigue: float
    player_recover_mana: float

    # Attributes
    player_xp: int
    player_dexterity: int
    player_strength: int
    player_intelligence: int

    inventory: Inventory

    melee_mobs: Mobs
    passive_mobs: Mobs
    ranged_mobs: Mobs

    mob_projectiles: Mobs
    mob_projectile_directions: jnp.ndarray
    player_projectiles: Mobs
    player_projectile_directions: jnp.ndarray

    growing_plants_positions: jnp.ndarray
    growing_plants_age: jnp.ndarray
    growing_plants_mask: jnp.ndarray

    potion_mapping: jnp.ndarray
    learned_spells: jnp.ndarray

    sword_enchantment: int
    bow_enchantment: int
    armour_enchantments: jnp.ndarray

    boss_progress: int
    boss_timesteps_to_spawn_this_round: int

    light_level: float

    achievements: jnp.ndarray

    state_rng: Any

    timestep: int

    level: int

    fractal_noise_angles: tuple[int, int, int, int] = (None, None, None, None)

    # moved for curriculum
    level: int = 1
    max_melee_mobs: int = 2
    max_ranged_mobs: int = 3
    max_melee_spawn_chance: float = 0.02  # 0.02
    max_ranged_spawn_chance: float = 0.05  # 0.05
    @property
    def floor_mob_spawn_chance(self) -> jnp.ndarray:
        return jnp.array(
            [
                jnp.array([0.4, self.max_melee_spawn_chance, self.max_ranged_spawn_chance, 0.0]),  # Floor 0 (overworld)
                jnp.array([0.1, 0.06, 0.05, 0.0]),  # Floor 1 (gnomish mines)
                jnp.array([0.1, 0.06, 0.05, 0.0]),  # Floor 2 (dungeon)
                jnp.array([0.1, 0.06, 0.05, 0.0]),  # Floor 3 (sewers)
                jnp.array([0.1, 0.06, 0.05, 0.0]),  # Floor 4 (vaults)
                jnp.array([0.1, 0.06, 0.05, 0.0]),  # Floor 5 (troll mines)
                jnp.array([0.1, 0.06, 0.05, 0.0]),  # Floor 6 (fire)
                jnp.array([0.0, 0.06, 0.05, 0.0]),  # Floor 7 (ice)
                jnp.array([0.1, 0.06, 0.05, 0.0]),  # Floor 8 (boss)
            ],
            dtype=jnp.float32,
        )



@struct.dataclass
class EnvParams:

    max_timesteps: int = 100000
    day_length: int = 300

    melee_mob_health: int = 5
    passive_mob_health: int = 3
    ranged_mob_health: int = 3

    mob_despawn_distance: int = 14  # increased for curriculum
    max_attribute: int = 5

    god_mode: bool = False

    fractal_noise_angles: tuple[int, int, int, int] = (None, None, None, None)


# HACK: Removed the static "struct.dataclass" declaration. Hope that didn't break any optimizations!
class StaticEnvParams:
    # HACK: Increased arena size to 96-square
    # TODO expose arena size as a hyperparameter
    map_size: Tuple[int, int] = (96, 96)
    num_levels: int = 9
    reward_func: str = 'foraging'
    map_type: str = 'normal'
<<<<<<< HEAD
=======
    featureless_world: bool = False
>>>>>>> 76a1bced

    # Mobs
    # HACK: Doubled to 18 for patch depletion stuff
    # TODO make passive max scale with arena size to maintain constant density
    max_passive_mobs: int = 72
    max_growing_plants: int = 30
    max_mob_projectiles: int = 3
    max_player_projectiles: int = 3<|MERGE_RESOLUTION|>--- conflicted
+++ resolved
@@ -163,10 +163,7 @@
     num_levels: int = 9
     reward_func: str = 'foraging'
     map_type: str = 'normal'
-<<<<<<< HEAD
-=======
     featureless_world: bool = False
->>>>>>> 76a1bced
 
     # Mobs
     # HACK: Doubled to 18 for patch depletion stuff
