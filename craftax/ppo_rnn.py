import argparse
import os
import sys
from math import ceil, sqrt
from functools import partial
import jax
import jax.numpy as jnp
import flax.linen as nn
import jaxpruner
import numpy as np
import optax
import time

from flax.training import orbax_utils
from matplotlib import pyplot as plt, animation
from orbax.checkpoint import (
    PyTreeCheckpointer,
    CheckpointManagerOptions,
    CheckpointManager,
)

import wandb
from flax.linen.initializers import constant, orthogonal
from typing import Sequence, NamedTuple, Dict
from flax.training.train_state import TrainState
import distrax
import functools
from ml_collections import ConfigDict

from craftax.craftax import craftax_state
from craftax.environment_base.wrappers import (
    LogWrapper,
    OptimisticResetVecEnvWrapper,
    AutoResetEnvWrapper,
    BatchEnvWrapper,
    VideoPlotWrapper,
    ReduceActionSpaceWrapper,
    CurriculumWrapper
)
from craftax.logz.batch_logging import create_log_dict, batch_log, reset_batch_logs

import logging

logging.basicConfig(level=logging.INFO, filename='output.log', filemode='w',
                    format='%(asctime)s - %(levelname)s - %(message)s')


class ScannedRNN(nn.Module):
    @functools.partial(
        nn.scan,
        variable_broadcast="params",
        in_axes=0,
        out_axes=0,
        split_rngs={"params": False},
    )
    @nn.compact
    def __call__(self, carry, x):
        """Applies the module."""
        rnn_state = carry
        ins, resets = x
        rnn_state = jnp.where(
            resets[:, np.newaxis],
            self.initialize_carry(ins.shape[0], ins.shape[1]),
            rnn_state,
        )
        new_rnn_state, y = nn.GRUCell(features=ins.shape[1])(rnn_state, ins)
        return new_rnn_state, y

    @staticmethod
    def initialize_carry(batch_size, hidden_size):
        # Use a dummy key since the default state init fn is just zeros.
        cell = nn.GRUCell(features=hidden_size)
        return cell.initialize_carry(jax.random.PRNGKey(0), (batch_size, hidden_size))

class ActorCriticRNN(nn.Module):
    action_dim: Sequence[int]
    config: Dict

    @nn.compact
    def __call__(self, hidden, x):
        obs, dones = x
        embedding = nn.Dense(
            self.config["LAYER_SIZE"],
            kernel_init=orthogonal(np.sqrt(2)),
            bias_init=constant(0.0),
        )(obs)
        embedding = nn.relu(embedding)

        rnn_in = (embedding, dones)
        hidden, embedding = ScannedRNN()(hidden, rnn_in)

        actor_mean = nn.Dense(
            self.config["LAYER_SIZE"],
            kernel_init=orthogonal(2),
            bias_init=constant(0.0),
        )(embedding)
        actor_mean = nn.relu(actor_mean)
        actor_mean = nn.Dense(
            self.config["LAYER_SIZE"],
            kernel_init=orthogonal(2),
            bias_init=constant(0.0),
        )(actor_mean)
        actor_mean = nn.relu(actor_mean)
        actor_mean = nn.Dense(
            self.action_dim, kernel_init=orthogonal(0.01), bias_init=constant(0.0)
        )(actor_mean)

        pi = distrax.Categorical(logits=actor_mean)

        critic = nn.Dense(
            self.config["LAYER_SIZE"],
            kernel_init=orthogonal(2),
            bias_init=constant(0.0),
        )(embedding)
        critic = nn.relu(critic)
        critic = nn.Dense(
            self.config["LAYER_SIZE"],
            kernel_init=orthogonal(2),
            bias_init=constant(0.0),
        )(critic)
        critic = nn.relu(critic)
        critic = nn.Dense(1, kernel_init=orthogonal(1.0), bias_init=constant(0.0))(
            critic
        )

        aux = nn.Dense(
            self.config["LAYER_SIZE"],
            kernel_init=orthogonal(2),
            bias_init=constant(0.0),
        )(embedding)
        aux = nn.relu(aux)
        aux = nn.Dense(
            self.config["LAYER_SIZE"],
            kernel_init=orthogonal(2),
            bias_init=constant(0.0),
        )(aux)
        aux = nn.relu(aux)
        aux = nn.Dense(2, kernel_init=orthogonal(1.0), bias_init=constant(0.0))(
            aux
        )

        return hidden, pi, jnp.squeeze(critic, axis=-1), aux

class Transition(NamedTuple):
    done: jnp.ndarray
    action: jnp.ndarray
    value: jnp.ndarray
    reward: jnp.ndarray
    log_prob: jnp.ndarray
    obs: jnp.ndarray
    info: jnp.ndarray
    deltas_to_start: jnp.ndarray


def make_train(config):
    config["NUM_UPDATES"] = (
        config["TOTAL_TIMESTEPS"] // config["NUM_ENV_STEPS"] // config["NUM_ENVS"] // config['UPDATES_PER_VIZ']
    )

    config["NUM_LOG_STEPS"] = config["NUM_UPDATES"] * config["UPDATES_PER_VIZ"]

    # HACK: We have to use the original formula for num_updates for LR annealing,
    # modifying it breaks training due to its effect on LR scheduling
    config['NUM_UPDATES_FOR_LR_ANNEALING'] = (
        config["TOTAL_TIMESTEPS"] // config["NUM_ENV_STEPS"] // config["NUM_ENVS"]
    )

    config["MINIBATCH_SIZE"] = (
        config["NUM_ENVS"] * config["NUM_ENV_STEPS"] // config["NUM_MINIBATCHES"]
    )

    # Define static params, modify based on command line flags and pass to env object to hold during runtime
    # We modify static params here because there's a number of core game logic functions that take static params
    # And don't take the normal "params" blob
    static_params = craftax_state.StaticEnvParams()
    if config['REWARD_FUNCTION'] == 'vanilla':
        static_params.reward_func = 'vanilla'


    if config["ENV_NAME"] == "Craftax-Classic-Symbolic-v1":
        from craftax.craftax_classic.envs.craftax_symbolic_env import (
            CraftaxClassicSymbolicEnv,
        )

        env = CraftaxClassicSymbolicEnv()
        is_symbolic = True
    elif config["ENV_NAME"] == "Craftax-Classic-Pixels-v1":
        from craftax.craftax_classic.envs.craftax_pixels_env import (
            CraftaxClassicPixelsEnv,
        )

        env = CraftaxClassicPixelsEnv()
        is_symbolic = False
    elif config["ENV_NAME"] == "Craftax-Symbolic-v1":
        from craftax.craftax.envs.craftax_symbolic_env import CraftaxSymbolicEnv

        env = CraftaxSymbolicEnv(static_params)
        is_symbolic = True
    elif config["ENV_NAME"] == "Craftax-Pixels-v1":
        from craftax.craftax.envs.craftax_pixels_env import CraftaxPixelsEnv

        env = CraftaxPixelsEnv(static_params)
        is_symbolic = False
    else:
        raise ValueError(f"Unknown env: {config['ENV_NAME']}")
    env_params = env.default_params

    # Restrict action space
    if not config['FULL_ACTION_SPACE']:
        env = ReduceActionSpaceWrapper(env)

    # Env version to log videos, use only for occasional visualization as plotting is expensive/slow
    # TODO why do I need to put this wrapper early in the stack? It can't just layer on top
    env_viz = VideoPlotWrapper(env, config['OUTPUT_PATH'], config['FRAMES_PER_FILE'], not config['NO_VIDEOS'])

    env = LogWrapper(env)

    if not os.path.isdir(config['OUTPUT_PATH']):
        os.makedirs(config['OUTPUT_PATH'])

    if config["USE_OPTIMISTIC_RESETS"]:
        env = OptimisticResetVecEnvWrapper(
            env,
            num_envs=config["NUM_ENVS"],
            reset_ratio=min(config["OPTIMISTIC_RESET_RATIO"], config["NUM_ENVS"]),
        )
        env_viz = OptimisticResetVecEnvWrapper(
            env_viz,
            num_envs=config["NUM_ENVS"],
            reset_ratio=min(config["OPTIMISTIC_RESET_RATIO"], config["NUM_ENVS"]),
        )
    else:
        env = AutoResetEnvWrapper(env)
        env = BatchEnvWrapper(env, num_envs=config["NUM_ENVS"])
        env_viz = AutoResetEnvWrapper(env_viz)
        env_viz = BatchEnvWrapper(env_viz, num_envs=config["NUM_ENVS"])

    env = CurriculumWrapper(env, num_envs=config["NUM_ENVS"],
                            num_steps=config["NUM_LOG_STEPS"],
                            use_curriculum=config["CURRICULUM"],
                            predators=config["PREDATORS"])


    def linear_schedule(count):
        frac = (
            1.0
            - (count // (config["NUM_MINIBATCHES"] * config["UPDATE_EPOCHS"]))
            / config["NUM_UPDATES_FOR_LR_ANNEALING"]
        )
        return config["LR"] * frac

    def train(rng):

        # INIT NETWORK
        if config['FULL_ACTION_SPACE']:
            action_space_size = env.action_space(env_params).n
        else:
            action_space_size = 17
        network = ActorCriticRNN(action_space_size, config=config)
        rng, _rng = jax.random.split(rng)
        init_x = (
            jnp.zeros(
                (1, config["NUM_ENVS"], *env.observation_space(env_params).shape)
            ),
            jnp.zeros((1, config["NUM_ENVS"])),
        )
        init_hstate = ScannedRNN.initialize_carry(
            config["NUM_ENVS"], config["LAYER_SIZE"]
        )
        network_params = network.init(_rng, init_hstate, init_x)
        if config["ANNEAL_LR"]:
            tx = optax.chain(
                optax.clip_by_global_norm(config["MAX_GRAD_NORM"]),
                optax.adam(learning_rate=linear_schedule, eps=1e-5),
            )
        else:
            tx = optax.chain(
                optax.clip_by_global_norm(config["MAX_GRAD_NORM"]),
                optax.adam(config["LR"], eps=1e-5),
            )

        sparsity_config = ConfigDict()
        sparsity_config.sparsity = config["SPARSITY"]
        sparsity_config.algorithm = config["ALG"]
        sparsity_config.dist_type = "erk"
        if sparsity_config.algorithm in ['rigl', 'set']: # alg is dynamic
            sparsity_config.update_freq = 1000 * config["UPDATE_EPOCHS"] * config["NUM_MINIBATCHES"]
            sparsity_config.drop_fraction = 0.1
        else:
            sparsity_config.update_start_step = 10000 * config["UPDATE_EPOCHS"] * config["NUM_MINIBATCHES"]
            sparsity_config.update_end_step = 10000 * config["UPDATE_EPOCHS"] * config["NUM_MINIBATCHES"]

        sparsity_config = sparsity_config.unlock()
        updater = jaxpruner.create_updater_from_config(sparsity_config)
        tx = updater.wrap_optax(tx)

        train_state = TrainState.create(
            apply_fn=network.apply,
            params=network_params,
            tx=tx,
        )

        # INIT ENV
        rng, _rng = jax.random.split(rng)
        obsv, log_state = env.reset(_rng, env_params)
        init_hstate = ScannedRNN.initialize_carry(
            config["NUM_ENVS"], config["LAYER_SIZE"]
        )

        # TRAIN LOOP
        def _update_step(runner_state, unused):
            # COLLECT TRAJECTORIES
            def _env_step(runner_state, unused):

                (
                    train_state,
                    env_state,
                    last_obs,
                    last_done,
                    hstate,
                    rng,
                    update_step,
                ) = runner_state
                rng, _rng = jax.random.split(rng)

                # SELECT ACTION
                ac_in = (last_obs[np.newaxis, :], last_done[np.newaxis, :])
                hstate, pi, value, aux = network.apply(train_state.params, hstate, ac_in)
                action = pi.sample(seed=_rng)
                log_prob = pi.log_prob(action)
                value, action, log_prob = (
                    value.squeeze(0),
                    action.squeeze(0),
                    log_prob.squeeze(0),
                )

                # STEP ENV
                rng, _rng = jax.random.split(rng)
                obsv, env_state, reward, done, info, = env.step(
                    _rng, env_state, action, update_step, env_params
                )

                # Compute distance to origin for aux loss
                starting_pos = env_state.env_state.player_starting_position[env_state.env_state.player_level]
                # dists_to_start = jnp.linalg.norm(env_state.player_position - starting_pos, ord=1, axis=-1)
                deltas_to_start = env_state.env_state.player_position - starting_pos

                transition = Transition(
                    last_done, action, value, reward, log_prob, last_obs, info, deltas_to_start
                )
                runner_state = (
                    train_state,
                    env_state,
                    obsv,
                    done,
                    hstate,
                    rng,
                    update_step,
                )
                return runner_state, transition

            train_state = runner_state[0]

            initial_hstate = runner_state[-3]
            runner_state, traj_batch = jax.lax.scan(
                _env_step, runner_state, None, config["NUM_ENV_STEPS"]
            )

            # CALCULATE ADVANTAGE
            (
                train_state,
                env_state,
                last_obs,
                last_done,
                hstate,
                rng,
                update_step,
            ) = runner_state
            ac_in = (last_obs[np.newaxis, :], last_done[np.newaxis, :])
            _, _, last_val, _ = network.apply(train_state.params, hstate, ac_in)
            last_val = last_val.squeeze(0)

            def _calculate_gae(traj_batch, last_val, last_done):
                def _get_advantages(carry, transition):
                    gae, next_value, next_done = carry
                    done, value, reward = (
                        transition.done,
                        transition.value,
                        transition.reward,
                    )
                    delta = (
                        reward + config["GAMMA"] * next_value * (1 - next_done) - value
                    )
                    gae = (
                        delta
                        + config["GAMMA"] * config["GAE_LAMBDA"] * (1 - next_done) * gae
                    )
                    return (gae, value, done), gae

                _, advantages = jax.lax.scan(
                    _get_advantages,
                    (jnp.zeros_like(last_val), last_val, last_done),
                    traj_batch,
                    reverse=True,
                    unroll=16,
                )
                return advantages, advantages + traj_batch.value

            advantages, targets = _calculate_gae(traj_batch, last_val, last_done)

            # UPDATE NETWORK
            def _update_epoch(update_state, unused):
                def _update_minbatch(train_state, batch_info):
                    init_hstate, traj_batch, advantages, targets = batch_info

                    def _loss_fn(params, init_hstate, traj_batch, gae, targets):
                        # RERUN NETWORK
                        _, pi, value, aux = network.apply(
                            params, init_hstate[0], (traj_batch.obs, traj_batch.done)
                        )
                        log_prob = pi.log_prob(traj_batch.action)

                        # CALCULATE VALUE LOSS
                        value_pred_clipped = traj_batch.value + (
                            value - traj_batch.value
                        ).clip(-config["CLIP_EPS"], config["CLIP_EPS"])
                        value_losses = jnp.square(value - targets)
                        value_losses_clipped = jnp.square(value_pred_clipped - targets)
                        value_loss = (
                            0.5 * jnp.maximum(value_losses, value_losses_clipped).mean()
                        )

                        # CALCULATE ACTOR LOSS
                        ratio = jnp.exp(log_prob - traj_batch.log_prob)
                        gae = (gae - gae.mean()) / (gae.std() + 1e-8)
                        loss_actor1 = ratio * gae
                        loss_actor2 = (
                            jnp.clip(
                                ratio,
                                1.0 - config["CLIP_EPS"],
                                1.0 + config["CLIP_EPS"],
                            )
                            * gae
                        )
                        loss_actor = -jnp.minimum(loss_actor1, loss_actor2)
                        loss_actor = loss_actor.mean()
                        entropy = pi.entropy().mean()

                        # Calculate auxiliary loss (predict distance to origin)
                        # Simple L2
                        aux_loss = jnp.square(aux - traj_batch.deltas_to_start).mean()

                        total_loss = (
                            loss_actor
                            + config["VF_COEF"] * value_loss
                            - config["ENT_COEF"] * entropy
                            + config["AUX_COEF"] * aux_loss
                        )

                        return total_loss, (value_loss, loss_actor, entropy, aux_loss)

                    grad_fn = jax.value_and_grad(_loss_fn, has_aux=True)

                    updated_params = updater.pre_forward_update(
                        train_state.params, train_state.opt_state
                    )

                    total_loss, grads = grad_fn(
                        updated_params, init_hstate, traj_batch, advantages, targets
                    )

                    train_state = train_state.apply_gradients(grads=grads)

                    post_grad_params = updater.post_gradient_update(train_state.params, train_state.opt_state)

                    return train_state.replace(params=post_grad_params), total_loss

                (
                    train_state,
                    init_hstate,
                    traj_batch,
                    advantages,
                    targets,
                    rng,
                ) = update_state

                rng, _rng = jax.random.split(rng)
                permutation = jax.random.permutation(_rng, config["NUM_ENVS"])
                batch = (init_hstate, traj_batch, advantages, targets)

                shuffled_batch = jax.tree_util.tree_map(
                    lambda x: jnp.take(x, permutation, axis=1), batch
                )

                minibatches = jax.tree_util.tree_map(
                    lambda x: jnp.swapaxes(
                        jnp.reshape(
                            x,
                            [x.shape[0], config["NUM_MINIBATCHES"], -1]
                            + list(x.shape[2:]),
                        ),
                        1,
                        0,
                    ),
                    shuffled_batch,
                )

                train_state, total_loss = jax.lax.scan(
                    _update_minbatch, train_state, minibatches
                )
                update_state = (
                    train_state,
                    init_hstate,
                    traj_batch,
                    advantages,
                    targets,
                    rng,
                )
                return update_state, total_loss

            init_hstate = initial_hstate[None, :]  # TBH
            update_state = (
                train_state,
                init_hstate,
                traj_batch,
                advantages,
                targets,
                rng,
            )
            update_state, loss_info = jax.lax.scan(
                _update_epoch, update_state, None, config["UPDATE_EPOCHS"]
            )
            train_state = update_state[0]

            # TODO figure out how to log loss data, it's not syncronized with env steps so this is annoying
            #traj_batch.info['total_loss'] = loss_info[0].mean()
            #traj_batch.info['aux_loss'] = loss_info[1][-1].mean()

            metric = jax.tree_map(
                lambda x: (x * traj_batch.info["returned_episode"]).sum()
                / traj_batch.info["returned_episode"].sum(),
                traj_batch.info,
            )

            metric["total_sparsity"] = jaxpruner.utils.summarize_sparsity(
                train_state.params, only_total_sparsity=True
            )["_total_sparsity"]

            to_log = metric

            rng = update_state[-1]
            if config["DEBUG"] and config["USE_WANDB"]:

                def callback(metric, update_step):
                    to_log = create_log_dict(metric, config)
                    batch_log(update_step, to_log, config)

                jax.debug.callback(callback, to_log, update_step)

            runner_state = (
                train_state,
                env_state,
                last_obs,
                last_done,
                hstate,
                rng,
                update_step + 1,
            )

            return runner_state, metric

            # Version of _env_step that calls the video plotting wrapper

        def _env_step_viz(runner_state, unused):
            (
                train_state,
                env_state,
                last_obs,
                last_done,
                hstate,
                rng,
                update_step,
            ) = runner_state
            rng, _rng = jax.random.split(rng)

            # SELECT ACTION
            ac_in = (last_obs[np.newaxis, :], last_done[np.newaxis, :])
            hstate, pi, value, aux = network.apply(train_state.params, hstate, ac_in)
            action = pi.sample(seed=_rng)
            log_prob = pi.log_prob(action)
            value, action, log_prob = (
                value.squeeze(0),
                action.squeeze(0),
                log_prob.squeeze(0),
            )

            # STEP ENV
            rng, _rng = jax.random.split(rng)
            obsv, env_state, reward, done, info = env_viz.step(
                _rng, env_state, action, env_params
            )

            # Compute distance to origin for aux loss
            starting_pos = env_state.env_state.player_starting_position[env_state.env_state.player_level]
            deltas_to_start = env_state.env_state.player_position - starting_pos

            # HACK: Add hstate to info for future logging
            info['hidden_state'] = hstate
            info['pred_delta'] = aux
            info['delta'] = deltas_to_start

            transition = Transition(
                last_done, action, value, reward, log_prob, last_obs, info, deltas_to_start,
            )
            runner_state = (
                train_state,
                env_state,
                obsv,
                done,
                hstate,
                rng,
                update_step,
            )
            return runner_state, transition

            # Do one "step" of logging, writing the result to a file.
            # Several steps can be run in series using --logging_steps_per_viz to do long rollouts without hitting memory limits

        def _logging_step(runner_state, unused, logging_threads):
            # Visualization rollouts
            runner_state, traj_batch = jax.lax.scan(
                _env_step_viz, runner_state, None, config['STEPS_PER_VIZ']
            )

            # Finally, log data associated with the visualization runs
            update_step = runner_state[-1]
            hidden_states = traj_batch.info['hidden_state']
            actions = traj_batch.info['action']
            healths = traj_batch.info['health']
            foods = traj_batch.info['food']
            drinks = traj_batch.info['drink']
            energies = traj_batch.info['energy']
            dones = traj_batch.info['done']
            is_sleepings = traj_batch.info['is_sleeping']
            is_restings = traj_batch.info['is_resting']
            player_position_xs = traj_batch.info['player_position_x']
            player_position_ys = traj_batch.info['player_position_y']
            recovers = traj_batch.info['recover']
            hungers = traj_batch.info['hunger']
            thirsts = traj_batch.info['thirst']
            fatigues = traj_batch.info['fatigue']
            light_levels = traj_batch.info['light_level']
            dist_to_melees = traj_batch.info['dist_to_melee_l1']
            melee_on_screen = traj_batch.info['melee_on_screen']
            dist_to_passives = traj_batch.info['dist_to_passive_l1']
            passive_on_screen = traj_batch.info['passive_on_screen']
            dist_to_ranged = traj_batch.info['dist_to_ranged_l1']
            ranged_on_screen = traj_batch.info['ranged_on_screen']
            num_melee_nearby = traj_batch.info['num_melee_nearby']
            num_passives_nearby = traj_batch.info['num_passives_nearby']
            num_ranged_nearby = traj_batch.info['num_ranged_nearby']
            delta = traj_batch.info['delta']
            pred_delta = traj_batch.info['pred_delta']
            epi_ids = traj_batch.info['episode_id']
            traj_batch.info['hidden_state'] = None

            # Callback function for logging hidden states
            def write_rnn_hstate(hstate, scalars, increment=0):

                run_out_path = os.path.join(config['OUTPUT_PATH'], wandb.run.id)
                os.makedirs(run_out_path, exist_ok=True)
                # We save to temp files and then append to the target file since numpy apparently cannot write files in append mode for some reason
                for i in range(logging_threads):
                    out_filename_hstates = os.path.join(run_out_path, 'hstates_{}_{}.csv'.format(increment, i))
                    temp_filename = os.path.join(run_out_path, 'temp.csv')
                    np.savetxt(temp_filename,
                               hstate[:, i, :], delimiter=',')
                    temp_file = open(temp_filename, 'r')
                    out_file_hstates = open(out_filename_hstates, 'a+')
                    out_file_hstates.write(temp_file.read())
                    out_file_hstates.close()
                    temp_file.close()
                    # Then do the same thing for the scalars
                    out_filename_scalars = os.path.join(run_out_path, 'scalars_{}_{}.csv'.format(increment, i))
                    np.savetxt(temp_filename,
                               scalars[:, i, :], delimiter=',', fmt='%f',
                               header='action,health,food,drink,energy,done,is_sleeping,is_resting,player_position_x,'
                                      'player_position_y,recover,hunger,thirst,fatigue,light_level,dist_to_melee_l1,'
                                      'melee_on_screen,dist_to_passive_l1,passive_on_screen,dist_to_ranged_l1,'
                                      'ranged_on_screen,num_melee_nearby,num_passives_nearby,num_ranged_nearby,delta_x,'
                                      'delta_y,pred_delta_x,pred_delta_y,episode_id'
                               )
                    temp_file = open(temp_filename, 'r')
                    out_file_scalars = open(out_filename_scalars, 'a+')
                    out_file_scalars.write(temp_file.read())
                    temp_file.close()
                    out_file_scalars.close()
                    print('Writing log file', out_filename_hstates)

            # Reshape logging arrays and concat
            new_shape = actions.shape + (1,)
            new_shape_2 = actions.shape + (2,)
            actions = actions.reshape(new_shape)
            healths = healths.reshape(new_shape)
            foods = foods.reshape(new_shape)
            drinks = drinks.reshape(new_shape)
            energies = energies.reshape(new_shape)
            dones = dones.reshape(new_shape)
            is_sleepings = is_sleepings.reshape(new_shape)
            is_restings = is_restings.reshape(new_shape)
            player_position_xs = player_position_xs.reshape(new_shape)
            player_position_ys = player_position_ys.reshape(new_shape)
            recovers = recovers.reshape(new_shape)
            hungers = hungers.reshape(new_shape)
            thirsts = thirsts.reshape(new_shape)
            fatigues = fatigues.reshape(new_shape)
            light_levels = light_levels.reshape(new_shape)
            dist_to_melees = dist_to_melees.reshape(new_shape)
            melee_on_screen = melee_on_screen.reshape(new_shape)
            dist_to_passives = dist_to_passives.reshape(new_shape)
            passive_on_screen = passive_on_screen.reshape(new_shape)
            dist_to_ranged = dist_to_ranged.reshape(new_shape)
            ranged_on_screen = ranged_on_screen.reshape(new_shape)
            num_melee_nearby = num_melee_nearby.reshape(new_shape)
            num_passives_nearby = num_passives_nearby.reshape(new_shape)
            num_ranged_nearby = num_ranged_nearby.reshape(new_shape)
            delta = delta.reshape(new_shape_2)
            pred_delta = pred_delta.reshape(new_shape_2)
            epi_ids = epi_ids.reshape(new_shape)

            log_array = jnp.concatenate([actions, healths, foods, drinks, energies, dones, is_sleepings, is_restings,
                                         player_position_xs, player_position_ys, recovers, hungers, thirsts, fatigues,
                                         light_levels, dist_to_melees,melee_on_screen, dist_to_passives, passive_on_screen,
                                         dist_to_ranged, ranged_on_screen, num_melee_nearby, num_passives_nearby,
                                         num_ranged_nearby, delta, pred_delta,
                                         epi_ids,
                                         ], axis=2)
            jax.debug.callback(write_rnn_hstate, hidden_states, log_array, update_step)

            return runner_state, None

        # Func to interleave update steps and plotting
        def _update_plot(runner_state, unused):
            # First, update
            runner_state, metric = jax.lax.scan(
                _update_step, runner_state, None, config["UPDATES_PER_VIZ"]
            )

            # Log model weights
            def save_weights_callback(weights_flat, iter):
                run_out_path = os.path.join(config['OUTPUT_PATH'], wandb.run.id)
                os.makedirs(run_out_path, exist_ok=True)
                weight_filename = os.path.join(run_out_path, 'weights_{}.csv'.format(iter))
                weight_file = open(weight_filename, 'w')
                for weights_set in weights_flat:
                    if len(weights_set.shape) == 1:
                        continue
                    np.savetxt(weight_file, np.transpose(weights_set), delimiter=',', fmt='%f')
                print('Saving weights in file', weight_filename)

            weights_flat = jax.tree.flatten(runner_state[0].params)
            jax.debug.callback(save_weights_callback, weights_flat[0], runner_state[-1])

            # Can we save the environment state and resume training later?
            #runner_state_copy = runner_state

            # Then do iterations of logging
            runner_state, empty = jax.lax.scan(
                partial(_logging_step, logging_threads = config["LOGGING_THREADS_PER_VIZ"]), runner_state, None, config['LOGGING_STEPS_PER_VIZ']
            )

            return runner_state, metric

        rng, _rng = jax.random.split(rng)
        runner_state = (
            train_state,
            log_state,
            obsv,
            jnp.zeros((config["NUM_ENVS"]), dtype=bool),
            init_hstate,
            _rng,
            0,
        )

        # Copy initial runner state for final validation runs
        initial_runner_state = runner_state

        runner_state, metric = jax.lax.scan(
            _update_plot, runner_state, None, config["NUM_UPDATES"]
        )
        # Do validation rollouts with a fixed random seed
        # Generate rng from validation-specific random seed

        val_rng_key = jax.random.PRNGKey(config["VALIDATION_SEED"])

        rng, _rng = jax.random.split(val_rng_key)

        #RE-INIT FOR VAL RUNS
        obsv, log_state = env.reset(_rng, env_params)

        # init_hstate = ScannedRNN.initialize_carry(
        #     config["NUM_ENVS"], config["LAYER_SIZE"]
        # )

        val_runner_state = (
            runner_state[0],
            log_state,
            obsv,
            jnp.ones((config["NUM_ENVS"]), dtype=bool),
            runner_state[4],
            rng,
            config['VALIDATION_STEP_OFFSET'] + runner_state[-1],
        )

        # Do validation logging iterations
        # TODO separate command line argument for validation logging step count?
        val_runner_state, empty = jax.lax.scan(
            partial(_logging_step, logging_threads = config["LOGGING_THREADS_PER_VIZ_VAL"]), val_runner_state, None, config['LOGGING_STEPS_PER_VIZ_VAL']
        )
        return {"runner_state": runner_state, "metric": metric}

    return train


def run_ppo():

    run = wandb.init(project="sparsity")
    config = wandb.config
    reset_batch_logs()

    if not config["JIT"]:
        jax.config.update("jax_disable_jit", True)
        print('JIT disabled')

    rng = jax.random.PRNGKey(config["SEED"])
    rngs = jax.random.split(rng, config["NUM_REPEATS"])

    train_jit = jax.jit(make_train(config))
    train_vmap = jax.vmap(train_jit)

    t0 = time.time()
    out = train_vmap(rngs)
    t1 = time.time()
    print("Time to run experiment", t1 - t0)
    print("SPS: ", config["TOTAL_TIMESTEPS"] / (t1 - t0))

    def _save_network(rs_index, dir_name):
        train_states = out["runner_state"][rs_index]
        train_state = jax.tree_map(lambda x: x[0], train_states)
        orbax_checkpointer = PyTreeCheckpointer()
        options = CheckpointManagerOptions(max_to_keep=1, create=True)
        path = os.path.join(wandb.run.dir, dir_name)
        checkpoint_manager = CheckpointManager(path, orbax_checkpointer, options)
        print(f"saved runner state to {path}")
        save_args = orbax_utils.save_args_from_target(train_state)
        checkpoint_manager.save(
            config["TOTAL_TIMESTEPS"],
            train_state,
            save_kwargs={"save_args": save_args},
        )

    if config["SAVE_POLICY"]:
        _save_network(0, "policies")


if __name__ == "__main__":
<<<<<<< HEAD

    sweep_configuration = {
        "name": "sparsity_sweep",
        "method": "grid",
        "metric": {"name": "episode_return", "goal": "maximize"},
        "parameters": {
            "ENV_NAME": {
                "values": ["Craftax-Symbolic-v1"]
            },
            "ALG" : {
                "values": ["magnitude", "set", "rigl", "saliency"] # 'no_prune'
            },
            "PREDATORS": {
                "values": [True]
            },
            "SPARSITY" : {
                "values": [.4, .8]
            },
            "NUM_ENVS": {
                "values": [1024] # 1024 1
            },
            "TOTAL_TIMESTEPS": {
                "values": [1e9]
            },
            "LR": {
                "values": [2e-4]
            },
            "NUM_ENV_STEPS": {
                "values": [64] # 64 # 1
            },
            "UPDATE_EPOCHS": {
                "values": [4]
            },
            "NUM_MINIBATCHES": {
                "values": [8] # 8 # 1
            },
            "GAMMA": {
                "values": [0.99]
            },
            "GAE_LAMBDA": {
                "values": [0.8]
            },
            "CLIP_EPS": {
                "values": [0.2]
            },
            "ENT_COEF": {
                "values": [0.01]
            },
            "VF_COEF": {
                "values": [0.5]
            },
            "MAX_GRAD_NORM": {
                "values": [1.0]
            },
            "ACTIVATION": {
                "values": ["tanh"]
            },
            "ANNEAL_LR": {
                "values": [True]
            },
            "DEBUG": {
                "values": [True]
            },
            "JIT": {
                "values": [True]
            },
            "SEED": {
                "values": [np.random.randint(2 ** 31)]
            },
            "USE_WANDB": {
                "values": [True]
            },
            "SAVE_POLICY": {
                "values": [True]
            },
            "NUM_REPEATS": {
                "values": [1]
            },
            "LAYER_SIZE": {
                "values": [512]
            },
            "WANDB_PROJECT": {
                "values": [None]  # Adjust with actual project name
            },
            "WANDB_ENTITY": {
                "values": [None]  # Adjust with actual entity name
            },
            "USE_OPTIMISTIC_RESETS": {
                "values": [True]
            },
            "OPTIMISTIC_RESET_RATIO": {
                "values": [16]
            },
            "UPDATES_PER_VIZ": {
                "values": [1024]
            },
            "STEPS_PER_VIZ": {
                "values": [1024]
            },
            "LOGGING_STEPS_PER_VIZ": {
                "values": [8]
            },
            "LOGGING_STEPS_PER_VIZ_VAL": {
                "values": [8]
            },
            "OUTPUT_PATH": {
                "values": ['./output/']
            },
            "FRAMES_PER_FILE": {
                "values": [512]
            },
            "NO_VIDEOS": {
                "values": [True]
            },
            "FULL_ACTION_SPACE": {
                "values": [False]
            },
            "REWARD_FUNCTION": {
                "values": ['foraging']
            },
            "VALIDATION_SEED": {
                "values": [777]
            },
            "VALIDATION_STEP_OFFSET": {
                "values": [0]
            },
            "LOGGING_THREADS_PER_VIZ": {
                "values": [1]
            },
            "LOGGING_THREADS_PER_VIZ_VAL": {
                "values": [1]
            },
            "CURRICULUM": {
                "values": [False]
            },
        }
    }

    sweep_id = wandb.sweep(sweep=sweep_configuration, project="sparsity_sweep")
    wandb.agent(sweep_id=sweep_id, function=run_ppo)
=======
    parser = argparse.ArgumentParser()
    parser.add_argument("--env_name", type=str, default="Craftax-Symbolic-v1")
    parser.add_argument(
        "--num_envs",
        type=int,
        default=1024,
    )
    parser.add_argument("--total_timesteps", type=int, default=1e9)
    parser.add_argument("--lr", type=float, default=2e-4)
    parser.add_argument("--num_steps", type=int, default=64)
    parser.add_argument("--update_epochs", type=int, default=4)
    parser.add_argument("--num_minibatches", type=int, default=8)
    parser.add_argument("--gamma", type=float, default=0.99)
    parser.add_argument("--gae_lambda", type=float, default=0.8)
    parser.add_argument("--clip_eps", type=float, default=0.2)
    parser.add_argument("--ent_coef", type=float, default=0.01)
    parser.add_argument("--vf_coef", type=float, default=0.5)
    parser.add_argument("--aux_coef", type=float, default=0.1)
    parser.add_argument("--max_grad_norm", type=float, default=1.0)
    parser.add_argument("--activation", type=str, default="tanh")
    parser.add_argument(
        "--anneal_lr", action=argparse.BooleanOptionalAction, default=True
    )
    parser.add_argument("--debug", action=argparse.BooleanOptionalAction, default=True)
    parser.add_argument("--jit", action=argparse.BooleanOptionalAction, default=True)
    parser.add_argument("--seed", type=int, default=np.random.randint(2**31))
    parser.add_argument(
        "--use_wandb", action=argparse.BooleanOptionalAction, default=True
    )
    parser.add_argument(
        "--save_policy", action=argparse.BooleanOptionalAction, default=False
    )
    parser.add_argument("--num_repeats", type=int, default=1)
    parser.add_argument("--layer_size", type=int, default=512)
    parser.add_argument("--wandb_project", type=str)
    parser.add_argument("--wandb_entity", type=str)
    parser.add_argument(
        "--use_optimistic_resets", action=argparse.BooleanOptionalAction, default=True
    )
    parser.add_argument("--optimistic_reset_ratio", type=int, default=16)
    parser.add_argument('--updates_per_viz', type=int, default=1024)
    parser.add_argument('--steps_per_viz', type=int, default=1024)
    parser.add_argument('--logging_steps_per_viz', type=int, default=8)
    parser.add_argument('--logging_steps_per_viz_val', type=int, default=8)
    parser.add_argument('--output_path', type=str, default='./output/')
    parser.add_argument('--frames_per_file', type=int, default=512)
    parser.add_argument('--no_videos', action=argparse.BooleanOptionalAction, default=False)
    parser.add_argument('--full_action_space', action=argparse.BooleanOptionalAction, default=False)
    parser.add_argument('--reward_function', type=str, default='foraging')
    parser.add_argument('--validation_seed', type=int, default=777)
    parser.add_argument('--validation_step_offset', type=int, default=0)
    parser.add_argument('--logging_threads_per_viz',type=int, default=1)
    parser.add_argument('--logging_threads_per_viz_val', type=int, default=1)

    args, rest_args = parser.parse_known_args(sys.argv[1:])
    if rest_args:
        raise ValueError(f"Unknown args {rest_args}")

    if args.seed is None:
        args.seed = np.random.randint(2**31)

    if args.jit:
        run_ppo(args)
    else:
        with jax.disable_jit():
            run_ppo(args)
>>>>>>> 4defca48
<|MERGE_RESOLUTION|>--- conflicted
+++ resolved
@@ -37,12 +37,7 @@
     ReduceActionSpaceWrapper,
     CurriculumWrapper
 )
-from craftax.logz.batch_logging import create_log_dict, batch_log, reset_batch_logs
-
-import logging
-
-logging.basicConfig(level=logging.INFO, filename='output.log', filemode='w',
-                    format='%(asctime)s - %(levelname)s - %(message)s')
+from craftax.logz.batch_logging import create_log_dict, batch_log
 
 
 class ScannedRNN(nn.Module):
@@ -72,6 +67,7 @@
         cell = nn.GRUCell(features=hidden_size)
         return cell.initialize_carry(jax.random.PRNGKey(0), (batch_size, hidden_size))
 
+
 class ActorCriticRNN(nn.Module):
     action_dim: Sequence[int]
     config: Dict
@@ -141,6 +137,7 @@
 
         return hidden, pi, jnp.squeeze(critic, axis=-1), aux
 
+
 class Transition(NamedTuple):
     done: jnp.ndarray
     action: jnp.ndarray
@@ -250,7 +247,6 @@
         return config["LR"] * frac
 
     def train(rng):
-
         # INIT NETWORK
         if config['FULL_ACTION_SPACE']:
             action_space_size = env.action_space(env_params).n
@@ -311,7 +307,6 @@
         def _update_step(runner_state, unused):
             # COLLECT TRAJECTORIES
             def _env_step(runner_state, unused):
-
                 (
                     train_state,
                     env_state,
@@ -864,7 +859,6 @@
 
 
 if __name__ == "__main__":
-<<<<<<< HEAD
 
     sweep_configuration = {
         "name": "sparsity_sweep",
@@ -1004,72 +998,4 @@
     }
 
     sweep_id = wandb.sweep(sweep=sweep_configuration, project="sparsity_sweep")
-    wandb.agent(sweep_id=sweep_id, function=run_ppo)
-=======
-    parser = argparse.ArgumentParser()
-    parser.add_argument("--env_name", type=str, default="Craftax-Symbolic-v1")
-    parser.add_argument(
-        "--num_envs",
-        type=int,
-        default=1024,
-    )
-    parser.add_argument("--total_timesteps", type=int, default=1e9)
-    parser.add_argument("--lr", type=float, default=2e-4)
-    parser.add_argument("--num_steps", type=int, default=64)
-    parser.add_argument("--update_epochs", type=int, default=4)
-    parser.add_argument("--num_minibatches", type=int, default=8)
-    parser.add_argument("--gamma", type=float, default=0.99)
-    parser.add_argument("--gae_lambda", type=float, default=0.8)
-    parser.add_argument("--clip_eps", type=float, default=0.2)
-    parser.add_argument("--ent_coef", type=float, default=0.01)
-    parser.add_argument("--vf_coef", type=float, default=0.5)
-    parser.add_argument("--aux_coef", type=float, default=0.1)
-    parser.add_argument("--max_grad_norm", type=float, default=1.0)
-    parser.add_argument("--activation", type=str, default="tanh")
-    parser.add_argument(
-        "--anneal_lr", action=argparse.BooleanOptionalAction, default=True
-    )
-    parser.add_argument("--debug", action=argparse.BooleanOptionalAction, default=True)
-    parser.add_argument("--jit", action=argparse.BooleanOptionalAction, default=True)
-    parser.add_argument("--seed", type=int, default=np.random.randint(2**31))
-    parser.add_argument(
-        "--use_wandb", action=argparse.BooleanOptionalAction, default=True
-    )
-    parser.add_argument(
-        "--save_policy", action=argparse.BooleanOptionalAction, default=False
-    )
-    parser.add_argument("--num_repeats", type=int, default=1)
-    parser.add_argument("--layer_size", type=int, default=512)
-    parser.add_argument("--wandb_project", type=str)
-    parser.add_argument("--wandb_entity", type=str)
-    parser.add_argument(
-        "--use_optimistic_resets", action=argparse.BooleanOptionalAction, default=True
-    )
-    parser.add_argument("--optimistic_reset_ratio", type=int, default=16)
-    parser.add_argument('--updates_per_viz', type=int, default=1024)
-    parser.add_argument('--steps_per_viz', type=int, default=1024)
-    parser.add_argument('--logging_steps_per_viz', type=int, default=8)
-    parser.add_argument('--logging_steps_per_viz_val', type=int, default=8)
-    parser.add_argument('--output_path', type=str, default='./output/')
-    parser.add_argument('--frames_per_file', type=int, default=512)
-    parser.add_argument('--no_videos', action=argparse.BooleanOptionalAction, default=False)
-    parser.add_argument('--full_action_space', action=argparse.BooleanOptionalAction, default=False)
-    parser.add_argument('--reward_function', type=str, default='foraging')
-    parser.add_argument('--validation_seed', type=int, default=777)
-    parser.add_argument('--validation_step_offset', type=int, default=0)
-    parser.add_argument('--logging_threads_per_viz',type=int, default=1)
-    parser.add_argument('--logging_threads_per_viz_val', type=int, default=1)
-
-    args, rest_args = parser.parse_known_args(sys.argv[1:])
-    if rest_args:
-        raise ValueError(f"Unknown args {rest_args}")
-
-    if args.seed is None:
-        args.seed = np.random.randint(2**31)
-
-    if args.jit:
-        run_ppo(args)
-    else:
-        with jax.disable_jit():
-            run_ppo(args)
->>>>>>> 4defca48
+    wandb.agent(sweep_id=sweep_id, function=run_ppo)