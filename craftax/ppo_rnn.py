--- conflicted
+++ resolved
@@ -410,7 +410,10 @@
                         loss_actor = loss_actor.mean()
                         entropy = pi.entropy().mean()
 
-<<<<<<< HEAD
+                        # Calculate auxiliary loss (predict distance to origin)
+                        # Simple L2
+                        aux_loss = jnp.square(aux - traj_batch.deltas_to_start).mean()
+
                         def compute_sparse_loss(layer_params):
                             # For multi-dim this gives us the first dimension, what we want
                             layer_size = len(layer_params)
@@ -465,27 +468,17 @@
                         l1_loss += compute_l1_sparse_loss(flat_params[0][23])
                         #jax.debug.print('total is {}', sparse_loss)
 
-=======
-                        # Calculate auxiliary loss (predict distance to origin)
-                        # Simple L2
-                        aux_loss = jnp.square(aux - traj_batch.deltas_to_start).mean()
->>>>>>> bcf6d4c8
 
                         total_loss = (
                             loss_actor
                             + config["VF_COEF"] * value_loss
                             - config["ENT_COEF"] * entropy
-<<<<<<< HEAD
+                            + config["AUX_COEF"] * aux_loss
                             + config['SPARSE_COEF'] * sparse_loss
                             + config['L1_DECAY_COEF'] * l1_loss
                         )
-                        return total_loss, (value_loss, loss_actor, entropy, sparse_loss)
-=======
-                            + config["AUX_COEF"] * aux_loss
-                        )
-
-                        return total_loss, (value_loss, loss_actor, entropy, aux_loss)
->>>>>>> bcf6d4c8
+
+                        return total_loss, (value_loss, loss_actor, entropy, aux_loss, sparse_loss)
 
                     grad_fn = jax.value_and_grad(_loss_fn, has_aux=True)
                     total_loss, grads = grad_fn(
@@ -757,10 +750,6 @@
                 _update_step, runner_state, None, config["UPDATES_PER_VIZ"]
             )
 
-<<<<<<< HEAD
-
-=======
->>>>>>> bcf6d4c8
             # Log model weights
             def save_weights_callback(weights_flat, iter):
                 weight_filename = os.path.join(config['OUTPUT_PATH'], 'weights_{}.csv'.format(iter))
@@ -903,12 +892,9 @@
     parser.add_argument("--clip_eps", type=float, default=0.2)
     parser.add_argument("--ent_coef", type=float, default=0.01)
     parser.add_argument("--vf_coef", type=float, default=0.5)
-<<<<<<< HEAD
+    parser.add_argument("--aux_coef", type=float, default=0.1)
     parser.add_argument("--sparse_coef", type=float, default=1.0)
     parser.add_argument("--l1_decay_coef", type=float, default=0.0)
-=======
-    parser.add_argument("--aux_coef", type=float, default=0.1)
->>>>>>> bcf6d4c8
     parser.add_argument("--max_grad_norm", type=float, default=1.0)
     parser.add_argument("--activation", type=str, default="tanh")
     parser.add_argument(
