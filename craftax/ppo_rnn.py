--- conflicted
+++ resolved
@@ -530,11 +530,7 @@
 
             # Then, visualize
             runner_state, traj_batch = jax.lax.scan(
-<<<<<<< HEAD
-                _env_step_viz, runner_state, None, config["STEPS_PER_VIZ"]
-=======
                 _env_step_viz, runner_state, None, config['STEPS_PER_VIZ']
->>>>>>> 780cafee
             )
 
             # Finally, log data associated with the visualization runs
